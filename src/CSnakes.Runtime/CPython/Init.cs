--- conflicted
+++ resolved
@@ -1,140 +1,136 @@
-﻿using CSnakes.Runtime.Python;
-using System.Diagnostics;
-using System.Reflection;
-using System.Runtime.InteropServices;
-
-namespace CSnakes.Runtime.CPython;
-
-internal unsafe partial class CPythonAPI : IDisposable
-{
-    private const string PythonLibraryName = "csnakes_python";
-    public string PythonPath { get; internal set; } = string.Empty;
-
-    private static string? pythonLibraryPath = null;
-    private static readonly object initLock = new();
-<<<<<<< HEAD
-    private static Version PythonVersion = new();
-=======
-    private static Version PythonVersion = new("0.0.0");
->>>>>>> ff99e28f
-    private bool disposedValue = false;
-
-    public CPythonAPI(string pythonLibraryPath, Version version)
-    {
-        PythonVersion = version;
-        CPythonAPI.pythonLibraryPath = pythonLibraryPath;
-        try
-        {
-            NativeLibrary.SetDllImportResolver(typeof(CPythonAPI).Assembly, DllImportResolver);
-        }
-        catch (InvalidOperationException)
-        {
-            // TODO: Work out how to call setdllimport resolver only once to avoid raising exceptions. 
-            // Already set. 
-        }
-    }
-
-    private static IntPtr DllImportResolver(string libraryName, Assembly assembly, DllImportSearchPath? searchPath)
-    {
-        if (libraryName == PythonLibraryName)
-        {
-            return NativeLibrary.Load(pythonLibraryPath!, assembly, null);
-        }
-        return NativeLibrary.Load(libraryName, assembly, searchPath);
-    }
-
-    internal void Initialize()
-    {
-        if (IsInitialized)
-            return;
-
-        InitializeEmbeddedPython();
-    }
-
-    private void InitializeEmbeddedPython()
-    {
-        lock (initLock)
-        {
-            if (RuntimeInformation.IsOSPlatform(OSPlatform.Windows))
-                Py_SetPath_UCS2_UTF16(PythonPath);
-            else
-                Py_SetPath_UCS4_UTF32(PythonPath);
-            Debug.WriteLine($"Initializing Python on thread {GetNativeThreadId()}");
-            Py_Initialize();
-
-            // Setup type statics
-            using (GIL.Acquire())
-            {
-                if (PyErr_Occurred() == 1)
-                    throw new InvalidOperationException("Python initialization failed.");
-
-                if (!IsInitialized)
-                    throw new InvalidOperationException("Python initialization failed.");
-
-                PyUnicodeType = GetType(AsPyUnicodeObject(string.Empty));
-                Py_True = PyBool_FromLong(1);
-                Py_False = PyBool_FromLong(0);
-                PyBoolType = GetType(Py_True);
-                PyEmptyTuple = PyTuple_New(0);
-                PyTupleType = GetType(PyEmptyTuple);
-                PyFloatType = GetType(PyFloat_FromDouble(0.0));
-                PyLongType = GetType(PyLong_FromLongLong(0));
-                PyListType = GetType(PyList_New(0));
-                PyDictType = GetType(PyDict_New());
-                PyBytesType = GetType(PyBytes_FromByteSpan(new byte[] { }));
-
-                // Import builtins module
-                var builtinsMod = Import("builtins");
-                PyNone = GetAttr(builtinsMod, "None");
-                Py_DecRef(builtinsMod);
-            }
-            PyEval_SaveThread();
-        }
-    }
-
-    internal static bool IsInitialized => Py_IsInitialized() == 1;
-
-    [LibraryImport(PythonLibraryName, StringMarshalling = StringMarshalling.Custom, StringMarshallingCustomType = typeof(NonFreeUtf8StringMarshaller))]
-    internal static partial string? Py_GetVersion();
-
-    [LibraryImport(PythonLibraryName)]
-    internal static partial void Py_Initialize();
-
-    [LibraryImport(PythonLibraryName)]
-    internal static partial void Py_Finalize();
-
-    [LibraryImport(PythonLibraryName)]
-    internal static partial int Py_IsInitialized();
-
-    [LibraryImport(PythonLibraryName, EntryPoint = "Py_SetPath")]
-    internal static partial void Py_SetPath_UCS2_UTF16([MarshalAs(UnmanagedType.LPWStr)] string path);
-
-    [LibraryImport(PythonLibraryName, EntryPoint = "Py_SetPath", StringMarshallingCustomType = typeof(Utf32StringMarshaller), StringMarshalling = StringMarshalling.Custom)]
-    internal static partial void Py_SetPath_UCS4_UTF32(string path);
-
-    protected virtual void Dispose(bool disposing)
-    {
-        if (!disposedValue)
-        {
-            if (disposing)
-            {
-                lock (initLock)
-                {
-                    if (!IsInitialized)
-                        return;
-
-                    Debug.WriteLine("Calling Py_Finalize()");
-                    Py_Finalize();
-                }
-            }
-
-            disposedValue = true;
-        }
-    }
-
-    public void Dispose()
-    {
-        Dispose(disposing: true);
-        GC.SuppressFinalize(this);
-    }
-}
+﻿using CSnakes.Runtime.Python;
+using System.Diagnostics;
+using System.Reflection;
+using System.Runtime.InteropServices;
+
+namespace CSnakes.Runtime.CPython;
+
+internal unsafe partial class CPythonAPI : IDisposable
+{
+    private const string PythonLibraryName = "csnakes_python";
+    public string PythonPath { get; internal set; } = string.Empty;
+
+    private static string? pythonLibraryPath = null;
+    private static readonly object initLock = new();
+    private static Version PythonVersion = new("0.0.0");
+    private bool disposedValue = false;
+
+    public CPythonAPI(string pythonLibraryPath, Version version)
+    {
+        PythonVersion = version;
+        CPythonAPI.pythonLibraryPath = pythonLibraryPath;
+        try
+        {
+            NativeLibrary.SetDllImportResolver(typeof(CPythonAPI).Assembly, DllImportResolver);
+        }
+        catch (InvalidOperationException)
+        {
+            // TODO: Work out how to call setdllimport resolver only once to avoid raising exceptions. 
+            // Already set. 
+        }
+    }
+
+    private static IntPtr DllImportResolver(string libraryName, Assembly assembly, DllImportSearchPath? searchPath)
+    {
+        if (libraryName == PythonLibraryName)
+        {
+            return NativeLibrary.Load(pythonLibraryPath!, assembly, null);
+        }
+        return NativeLibrary.Load(libraryName, assembly, searchPath);
+    }
+
+    internal void Initialize()
+    {
+        if (IsInitialized)
+            return;
+
+        InitializeEmbeddedPython();
+    }
+
+    private void InitializeEmbeddedPython()
+    {
+        lock (initLock)
+        {
+            if (RuntimeInformation.IsOSPlatform(OSPlatform.Windows))
+                Py_SetPath_UCS2_UTF16(PythonPath);
+            else
+                Py_SetPath_UCS4_UTF32(PythonPath);
+            Debug.WriteLine($"Initializing Python on thread {GetNativeThreadId()}");
+            Py_Initialize();
+
+            // Setup type statics
+            using (GIL.Acquire())
+            {
+                if (PyErr_Occurred() == 1)
+                    throw new InvalidOperationException("Python initialization failed.");
+
+                if (!IsInitialized)
+                    throw new InvalidOperationException("Python initialization failed.");
+
+                PyUnicodeType = GetType(AsPyUnicodeObject(string.Empty));
+                Py_True = PyBool_FromLong(1);
+                Py_False = PyBool_FromLong(0);
+                PyBoolType = GetType(Py_True);
+                PyEmptyTuple = PyTuple_New(0);
+                PyTupleType = GetType(PyEmptyTuple);
+                PyFloatType = GetType(PyFloat_FromDouble(0.0));
+                PyLongType = GetType(PyLong_FromLongLong(0));
+                PyListType = GetType(PyList_New(0));
+                PyDictType = GetType(PyDict_New());
+                PyBytesType = GetType(PyBytes_FromByteSpan(new byte[] { }));
+
+                // Import builtins module
+                var builtinsMod = Import("builtins");
+                PyNone = GetAttr(builtinsMod, "None");
+                Py_DecRef(builtinsMod);
+            }
+            PyEval_SaveThread();
+        }
+    }
+
+    internal static bool IsInitialized => Py_IsInitialized() == 1;
+
+    [LibraryImport(PythonLibraryName, StringMarshalling = StringMarshalling.Custom, StringMarshallingCustomType = typeof(NonFreeUtf8StringMarshaller))]
+    internal static partial string? Py_GetVersion();
+
+    [LibraryImport(PythonLibraryName)]
+    internal static partial void Py_Initialize();
+
+    [LibraryImport(PythonLibraryName)]
+    internal static partial void Py_Finalize();
+
+    [LibraryImport(PythonLibraryName)]
+    internal static partial int Py_IsInitialized();
+
+    [LibraryImport(PythonLibraryName, EntryPoint = "Py_SetPath")]
+    internal static partial void Py_SetPath_UCS2_UTF16([MarshalAs(UnmanagedType.LPWStr)] string path);
+
+    [LibraryImport(PythonLibraryName, EntryPoint = "Py_SetPath", StringMarshallingCustomType = typeof(Utf32StringMarshaller), StringMarshalling = StringMarshalling.Custom)]
+    internal static partial void Py_SetPath_UCS4_UTF32(string path);
+
+    protected virtual void Dispose(bool disposing)
+    {
+        if (!disposedValue)
+        {
+            if (disposing)
+            {
+                lock (initLock)
+                {
+                    if (!IsInitialized)
+                        return;
+
+                    Debug.WriteLine("Calling Py_Finalize()");
+                    Py_Finalize();
+                }
+            }
+
+            disposedValue = true;
+        }
+    }
+
+    public void Dispose()
+    {
+        Dispose(disposing: true);
+        GC.SuppressFinalize(this);
+    }
+}