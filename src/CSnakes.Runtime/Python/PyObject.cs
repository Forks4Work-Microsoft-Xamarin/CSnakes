﻿using CSnakes.Runtime.Convertors;
using CSnakes.Runtime.CPython;
using System.ComponentModel;
using System.Runtime.InteropServices;

namespace CSnakes.Runtime.Python;

[TypeConverter(typeof(PyObjectTypeConverter))]
public class PyObject : SafeHandle
{
    internal PyObject(IntPtr pyObject, bool ownsHandle = true) : base(pyObject, ownsHandle)
    {
    }

    public override bool IsInvalid => handle == IntPtr.Zero;

    protected override bool ReleaseHandle()
    {
        CPythonAPI.Py_DecRef(handle);
        return true;
    }

    public PyObject Type()
    {
        // TODO: Handle releasing reference to the type object
        return new PyObject(CPythonAPI.GetType(DangerousGetHandle()));
    }

    /// <summary>
    /// Get the attribute of the object with name. This is equivalent to obj.name in Python.
    /// </summary>
    /// <param name="name"></param>
    /// <returns>Attribute object (new ref)</returns>
    public PyObject GetAttr(string name)
    {
        return new PyObject(CPythonAPI.GetAttr(handle, name));
    }

    /// <summary>
    /// Get the iterator for the object. This is equivalent to iter(obj) in Python.
    /// </summary>
    /// <returns>The iterator object (new ref)</returns>
    public PyObject GetIter()
    {
        return new PyObject(CPythonAPI.PyObject_GetIter(DangerousGetHandle()));
    }

    public PyObject Call(params PyObject[] args)
    {
        var argHandles = new IntPtr[args.Length];
        for (int i = 0; i < args.Length; i++)
        {
            argHandles[i] = args[i].DangerousGetHandle();
        }

        return new PyObject(CPythonAPI.Call(DangerousGetHandle(), argHandles));
    }

<<<<<<< HEAD
    public T As<T>()
    {
=======
    public override string ToString()
    {
        var pyStringValue = CPythonAPI.PyObject_Str(handle);
        var stringValue = CPythonAPI.PyUnicode_AsUTF8(pyStringValue);
        CPythonAPI.Py_DecRef(pyStringValue);
        // TODO: Clear exception on null
        return stringValue ?? string.Empty;
    }

    public T As<T> () {
>>>>>>> 7d633fe6
        throw new NotImplementedException();
    }

    internal object AsManagedObject(Type type)
    {
        throw new NotImplementedException();
    }
}

public static class Conversions
{
    public static PyObject ToPython(this object? o)
    {
        throw new NotImplementedException();
    }
}<|MERGE_RESOLUTION|>--- conflicted
+++ resolved
@@ -1,89 +1,85 @@
-﻿using CSnakes.Runtime.Convertors;
-using CSnakes.Runtime.CPython;
-using System.ComponentModel;
-using System.Runtime.InteropServices;
-
-namespace CSnakes.Runtime.Python;
-
-[TypeConverter(typeof(PyObjectTypeConverter))]
-public class PyObject : SafeHandle
-{
-    internal PyObject(IntPtr pyObject, bool ownsHandle = true) : base(pyObject, ownsHandle)
-    {
-    }
-
-    public override bool IsInvalid => handle == IntPtr.Zero;
-
-    protected override bool ReleaseHandle()
-    {
-        CPythonAPI.Py_DecRef(handle);
-        return true;
-    }
-
-    public PyObject Type()
-    {
-        // TODO: Handle releasing reference to the type object
-        return new PyObject(CPythonAPI.GetType(DangerousGetHandle()));
-    }
-
-    /// <summary>
-    /// Get the attribute of the object with name. This is equivalent to obj.name in Python.
-    /// </summary>
-    /// <param name="name"></param>
-    /// <returns>Attribute object (new ref)</returns>
-    public PyObject GetAttr(string name)
-    {
-        return new PyObject(CPythonAPI.GetAttr(handle, name));
-    }
-
-    /// <summary>
-    /// Get the iterator for the object. This is equivalent to iter(obj) in Python.
-    /// </summary>
-    /// <returns>The iterator object (new ref)</returns>
-    public PyObject GetIter()
-    {
-        return new PyObject(CPythonAPI.PyObject_GetIter(DangerousGetHandle()));
-    }
-
-    public PyObject Call(params PyObject[] args)
-    {
-        var argHandles = new IntPtr[args.Length];
-        for (int i = 0; i < args.Length; i++)
-        {
-            argHandles[i] = args[i].DangerousGetHandle();
-        }
-
-        return new PyObject(CPythonAPI.Call(DangerousGetHandle(), argHandles));
-    }
-
-<<<<<<< HEAD
-    public T As<T>()
-    {
-=======
-    public override string ToString()
-    {
-        var pyStringValue = CPythonAPI.PyObject_Str(handle);
-        var stringValue = CPythonAPI.PyUnicode_AsUTF8(pyStringValue);
-        CPythonAPI.Py_DecRef(pyStringValue);
-        // TODO: Clear exception on null
-        return stringValue ?? string.Empty;
-    }
-
-    public T As<T> () {
->>>>>>> 7d633fe6
-        throw new NotImplementedException();
-    }
-
-    internal object AsManagedObject(Type type)
-    {
-        throw new NotImplementedException();
-    }
-}
-
-public static class Conversions
-{
-    public static PyObject ToPython(this object? o)
-    {
-        throw new NotImplementedException();
-    }
+using CSnakes.Runtime.Convertors;
+using CSnakes.Runtime.CPython;
+using System.ComponentModel;
+using System.Runtime.InteropServices;
+
+namespace CSnakes.Runtime.Python;
+
+[TypeConverter(typeof(PyObjectTypeConverter))]
+public class PyObject : SafeHandle
+{
+    internal PyObject(IntPtr pyObject, bool ownsHandle = true) : base(pyObject, ownsHandle)
+    {
+    }
+
+    public override bool IsInvalid => handle == IntPtr.Zero;
+
+    protected override bool ReleaseHandle()
+    {
+        CPythonAPI.Py_DecRef(handle);
+        return true;
+    }
+
+    public PyObject Type()
+    {
+        // TODO: Handle releasing reference to the type object
+        return new PyObject(CPythonAPI.GetType(DangerousGetHandle()));
+    }
+
+    /// <summary>
+    /// Get the attribute of the object with name. This is equivalent to obj.name in Python.
+    /// </summary>
+    /// <param name="name"></param>
+    /// <returns>Attribute object (new ref)</returns>
+    public PyObject GetAttr(string name)
+    {
+        return new PyObject(CPythonAPI.GetAttr(handle, name));
+    }
+
+    /// <summary>
+    /// Get the iterator for the object. This is equivalent to iter(obj) in Python.
+    /// </summary>
+    /// <returns>The iterator object (new ref)</returns>
+    public PyObject GetIter()
+    {
+        return new PyObject(CPythonAPI.PyObject_GetIter(DangerousGetHandle()));
+    }
+
+    public PyObject Call(params PyObject[] args)
+    {
+        var argHandles = new IntPtr[args.Length];
+        for (int i = 0; i < args.Length; i++)
+        {
+            argHandles[i] = args[i].DangerousGetHandle();
+        }
+
+        return new PyObject(CPythonAPI.Call(DangerousGetHandle(), argHandles));
+    }
+
+    public override string ToString()
+    {
+        var pyStringValue = CPythonAPI.PyObject_Str(handle);
+        var stringValue = CPythonAPI.PyUnicode_AsUTF8(pyStringValue);
+        CPythonAPI.Py_DecRef(pyStringValue);
+        // TODO: Clear exception on null
+        return stringValue ?? string.Empty;
+    }
+
+    public T As<T>()
+    {
+        throw new NotImplementedException();
+    }
+
+    internal object AsManagedObject(Type type)
+    {
+        throw new NotImplementedException();
+    }
+}
+
+public static class Conversions
+{
+    public static PyObject ToPython(this object? o)
+    {
+        throw new NotImplementedException();
+    }
 }