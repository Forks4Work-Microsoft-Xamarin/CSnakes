--- conflicted
+++ resolved
@@ -56,15 +56,12 @@
     [InlineData("async def hello():\n ...\n", "Task<PyObject> Hello(CancellationToken cancellationToken = default)")]
     [InlineData("def hello(n: Foo = ...) -> None:\n ...\n", "void Hello(PyObject? n = null)")]
     [InlineData("def hello(a: str, b: int = 4, *, kw: str) -> None:\n ...\n", "void Hello(string a, string kw, long b = 4)")]
-<<<<<<< HEAD
     [InlineData("def hello() -> str | int: \n  ...\n", "PyObject Hello()")]
-=======
     [InlineData("def escape(s: str, quote: bool = True) -> str: ...\n", "string Escape(string s, bool quote = true)")]
->>>>>>> 11b0a4e7
     public void TestGeneratedSignature(string code, string expected)
     {
         SourceText sourceText = SourceText.From(code);
-        PythonParser.TryParseFunctionDefinitions(sourceText, out var functions, out var errors);
+        Assert.True(PythonParser.TryParseFunctionDefinitions(sourceText, out var functions, out var errors));
         Assert.Empty(errors);
         var module = ModuleReflection.MethodsFromFunctionDefinitions(functions).ToImmutableArray();
         var method = Assert.Single(module);
@@ -78,9 +75,9 @@
     public void TestGeneratedSignatureCompiledUnions(string code)
     {
         SourceText sourceText = SourceText.From(code);
-        PythonParser.TryParseFunctionDefinitions(sourceText, out var functions, out var errors);
+        Assert.True(PythonParser.TryParseFunctionDefinitions(sourceText, out var functions, out var errors));
         Assert.Empty(errors);
-        var module = ModuleReflection.MethodsFromFunctionDefinitions(functions, "test").ToImmutableArray();
+        var module = ModuleReflection.MethodsFromFunctionDefinitions(functions).ToImmutableArray();
         CompileAndVerifyCode(module, functions, sourceText);
     }
 
@@ -180,7 +177,7 @@
         Assert.True(PythonParser.TryParseFunctionDefinitions(code, out var functions1, out var errors1));
         Assert.Empty(errors1);
 
-        var module1 = ModuleReflection.MethodsFromFunctionDefinitions(functions1, "test").ToImmutableArray();
+        var module1 = ModuleReflection.MethodsFromFunctionDefinitions(functions1).ToImmutableArray();
         Assert.Equal(2, module1.Length);
     }
 
@@ -194,7 +191,7 @@
         Assert.True(PythonParser.TryParseFunctionDefinitions(code, out var functions1, out var errors1));
         Assert.Empty(errors1);
 
-        var module1 = ModuleReflection.MethodsFromFunctionDefinitions(functions1, "test").ToImmutableArray();
+        var module1 = ModuleReflection.MethodsFromFunctionDefinitions(functions1).ToImmutableArray();
         Assert.Single(module1);
     }
 
@@ -206,7 +203,7 @@
         // create a Python scope
         Assert.True(PythonParser.TryParseFunctionDefinitions(code, out var functions1, out var errors1));
         Assert.Empty(errors1);
-        var module1 = ModuleReflection.MethodsFromFunctionDefinitions(functions1, "test").ToImmutableArray();
+        var module1 = ModuleReflection.MethodsFromFunctionDefinitions(functions1).ToImmutableArray();
         Assert.Equal(4, module1.Length);
     }
 
@@ -221,7 +218,7 @@
         // create a Python scope
         Assert.True(PythonParser.TryParseFunctionDefinitions(code, out var functions1, out var errors1));
         Assert.Empty(errors1);
-        var module1 = ModuleReflection.MethodsFromFunctionDefinitions(functions1, "test").ToImmutableArray();
+        var module1 = ModuleReflection.MethodsFromFunctionDefinitions(functions1).ToImmutableArray();
         Assert.Single(module1);
     }
 }