using CSnakes.Parser;
using CSnakes.Parser.Types;
using Microsoft.CodeAnalysis;
using Microsoft.CodeAnalysis.Text;
using Superpower;
using Superpower.Model;
using System.Runtime.CompilerServices;

namespace CSnakes.Tests;
public class TokenizerTests
{

    [Fact]
    public void Tokenize()
    {
        var tokens = PythonTokenizer.Instance.Tokenize("def foo(a: int, b: str, c: typing.Optional[int], d: int | None) -> None:");
        Assert.Equal(
        [
            PythonToken.Def,
            PythonToken.Identifier,
            PythonToken.OpenParenthesis,
            PythonToken.Identifier,
            PythonToken.Colon,
            PythonToken.Identifier,
            PythonToken.Comma,
            PythonToken.Identifier,
            PythonToken.Colon,
            PythonToken.Identifier,
            PythonToken.Comma,
            PythonToken.Identifier,
            PythonToken.Colon,
            PythonToken.QualifiedIdentifier,
            PythonToken.OpenBracket,
            PythonToken.Identifier,
            PythonToken.CloseBracket,
            PythonToken.Comma,
            PythonToken.Identifier,
            PythonToken.Colon,
            PythonToken.Identifier,
            PythonToken.Pipe,
            PythonToken.None,
            PythonToken.CloseParenthesis,
            PythonToken.Arrow,
            PythonToken.None,
            PythonToken.Colon,
        ], tokens.Select(t => t.Kind));
    }

    [Theory]
    [InlineData("1", PythonToken.Integer)]
    [InlineData("-1", PythonToken.Integer)]
    [InlineData("10123", PythonToken.Integer)]
    [InlineData("-1231", PythonToken.Integer)]
    [InlineData("1.0", PythonToken.Decimal)]
    [InlineData("-1123.323", PythonToken.Decimal)]
    [InlineData("abc123", PythonToken.Identifier)]
    [InlineData("foo.bar", PythonToken.QualifiedIdentifier)]
    [InlineData("'hello'", PythonToken.SingleQuotedString)]
    [InlineData("\"hello\"", PythonToken.DoubleQuotedString)]
    [InlineData("True", PythonToken.True)]
    [InlineData("False", PythonToken.False)]
    [InlineData("None", PythonToken.None)]
    public void AssertTokenKinds(string code, PythonToken expectedToken)
    {
        var tokens = PythonTokenizer.Instance.Tokenize(code);
        Assert.Equal(expectedToken, tokens.Single().Kind);
    }

    [Fact]
    public void TokenizeWithDefaultValue()
    {
        var tokens = PythonTokenizer.Instance.Tokenize("def foo(a: int, b: str = 'b') -> None:");
        Assert.Equal(
        [
            PythonToken.Def,
            PythonToken.Identifier,
            PythonToken.OpenParenthesis,
            PythonToken.Identifier,
            PythonToken.Colon,
            PythonToken.Identifier,
            PythonToken.Comma,
            PythonToken.Identifier,
            PythonToken.Colon,
            PythonToken.Identifier,
            PythonToken.Equal,
            PythonToken.SingleQuotedString,
            PythonToken.CloseParenthesis,
            PythonToken.Arrow,
            PythonToken.None,
            PythonToken.Colon,
        ], tokens.Select(t => t.Kind));
    }

    [Theory]
    [InlineData("a: int", "a", "int")]
    [InlineData("abc123_xyz: int", "abc123_xyz", "int")]
    [InlineData("b: str", "b", "str")]
    [InlineData("c: float", "c", "float")]
    [InlineData("d: bool", "d", "bool")]
    [InlineData("e: list[int]", "e", "list[int]")]
    [InlineData("f: tuple[str, str]", "f", "tuple[str, str]")]
    [InlineData("g: dict[str, int]", "g", "dict[str, int]")]
    [InlineData("nest: list[tuple[int, int]]", "nest", "list[tuple[int, int]]")]
    [InlineData("max_length: int", "max_length", "int")]
    [InlineData("max_length: int = 50", "max_length", "int")]
    [InlineData("temp: Literal[10]", "temp", "Literal[Literal]")]
    [InlineData("value: Literal[1, 2, 3]", "value", "Literal[Literal]")]
    [InlineData("value: Literal[1, 'two', 3.0]", "value", "Literal[Literal]")]
    public void ParseFunctionParameter(string code, string expectedName, string expectedType)
    {
        var tokens = PythonTokenizer.Instance.Tokenize(code);
        var result = PythonParser.OptionalPythonParameterParser.TryParse(tokens);
        Assert.True(result.HasValue);
        var param = result.Value;
        Assert.Equal(expectedName, param.Name);
        Assert.Equal(expectedType, param.TypeSpec?.ToString());
    }

    [Fact]
    public void ParseFunctionParameterNoType()
    {
        var tokens = PythonTokenizer.Instance.Tokenize("a");
        var result = PythonParser.OptionalPythonParameterParser.TryParse(tokens);
        Assert.True(result.HasValue);
        var param = result.Value;
        Assert.Equal("a", param.Name);
        Assert.Same(PythonTypeSpec.Any, param.ImpliedTypeSpec);
        Assert.Null(param.TypeSpec);
    }

    [Fact]
    public void ParseFunctionParameterDefault()
    {
        var tokens = PythonTokenizer.Instance.Tokenize("a = 1");
        var result = PythonParser.OptionalPythonParameterParser.TryParse(tokens);
        Assert.True(result.HasValue);
        var param = result.Value;
        Assert.Equal("a", param.Name);
        var constant = Assert.IsType<PythonConstant.Integer>(param.DefaultValue);
        Assert.Equal(1, constant.Value);
        Assert.Same(PythonTypeSpec.Any, param.ImpliedTypeSpec);
        Assert.Null(param.TypeSpec);
    }

    [Theory]
    [InlineData(123L)]
    [InlineData(-1L)]
    [InlineData(1.01)]
    [InlineData(-1.01)]
    public void ParseFunctionParameterDefaultValuesNoType(object value)
    {
        var tokens = PythonTokenizer.Instance.Tokenize(FormattableString.Invariant($"a = {value}"));
        var result = PythonParser.OptionalPythonParameterParser.TryParse(tokens);
        Assert.True(result.HasValue);
        var param = result.Value;
        Assert.Equal("a", param.Name);
        Assert.Equal(value, param.DefaultValue switch
        {
            PythonConstant.Float { Value: var n } => (object)n,
            PythonConstant.Integer { Value: var n } => n,
            var other => throw new SwitchExpressionException(other)
        });
        Assert.Same(PythonTypeSpec.Any, param.ImpliedTypeSpec);
        Assert.Null(param.TypeSpec);
    }

    [Fact]
    public void ParseFunctionParameterDefaultSingleQuotedString()
    {
        var tokens = PythonTokenizer.Instance.Tokenize($"a = 'hello'");
        var result = PythonParser.OptionalPythonParameterParser.TryParse(tokens);
        Assert.True(result.HasValue);
        var param = result.Value;
        var constant = Assert.IsType<PythonConstant.String>(param.DefaultValue);
        Assert.Equal("hello", constant.Value);
        Assert.Same(PythonTypeSpec.Any, param.ImpliedTypeSpec);
        Assert.Null(param.TypeSpec);
    }

    [Fact]
    public void ParseFunctionParameterDefaultDoubleQuotedString()
    {
        var tokens = PythonTokenizer.Instance.Tokenize($"a = \"hello\"");
        var result = PythonParser.OptionalPythonParameterParser.TryParse(tokens);
        Assert.True(result.HasValue);
        var param = result.Value;
        Assert.Equal("a", param.Name);
        var constant = Assert.IsType<PythonConstant.String>(param.DefaultValue);
        Assert.Equal("hello", constant.Value);
        Assert.Same(PythonTypeSpec.Any, param.ImpliedTypeSpec);
        Assert.Null(param.TypeSpec);
    }

    [Fact]
    public void ParseFunctionParameterDefaultDouble()
    {
        var tokens = PythonTokenizer.Instance.Tokenize($"a: float = -1.1");
        var result = PythonParser.OptionalPythonParameterParser.TryParse(tokens);
        Assert.True(result.HasValue);
        var param = result.Value;
        Assert.Equal("a", param.Name);
        var constant = Assert.IsType<PythonConstant.Float>(param.DefaultValue);
        Assert.Equal(-1.1, constant.Value);
        Assert.NotNull(param.TypeSpec);
    }

    [Fact]
    public void ParseFunctionParameterDefaultInt()
    {
        var tokens = PythonTokenizer.Instance.Tokenize($"a: int = 1234");
        var result = PythonParser.OptionalPythonParameterParser.TryParse(tokens);
        Assert.True(result.HasValue);
        var param = result.Value;
        Assert.Equal("a", param.Name);
        var constant = Assert.IsType<PythonConstant.Integer>(param.DefaultValue);
        Assert.Equal(1234, constant.Value);
        Assert.NotNull(param.TypeSpec);
    }

    [Fact]
    public void ParseFunctionParameterDefaultBool()
    {
        var tokens = PythonTokenizer.Instance.Tokenize($"a: bool = True");
        var result = PythonParser.OptionalPythonParameterParser.TryParse(tokens);
        Assert.True(result.HasValue);
        var param = result.Value;
        Assert.Equal("a", param.Name);
        var constant = Assert.IsType<PythonConstant.Bool>(param.DefaultValue);
        Assert.True(constant.Value);
        Assert.NotNull(param.TypeSpec);
    }

    [Fact]
    public void ParseFunctionParameterDefaultBoolFalse()
    {
        var tokens = PythonTokenizer.Instance.Tokenize($"a: bool = False");
        var result = PythonParser.OptionalPythonParameterParser.TryParse(tokens);
        Assert.True(result.HasValue);
        var param = result.Value;
        Assert.Equal("a", param.Name);
        var constant = Assert.IsType<PythonConstant.Bool>(param.DefaultValue);
        Assert.False(constant.Value);
        Assert.NotNull(param.TypeSpec);
    }

    [Fact]
    public void ParseFunctionParameterDefaultNone()
    {
        var tokens = PythonTokenizer.Instance.Tokenize($"a: bool = None");
        var result = PythonParser.OptionalPythonParameterParser.TryParse(tokens);
        Assert.True(result.HasValue);
        var param = result.Value;
        Assert.Equal("a", param.Name);
        var constant = Assert.IsType<PythonConstant.None>(param.DefaultValue);
        Assert.Same(PythonConstant.None.Value, constant);
        Assert.NotNull(param.TypeSpec);
    }

    [Theory]
    [InlineData("args")]
    [InlineData("xs")]
    public void ParseFunctionVariadicPositionalParameter(string name)
    {
        var tokens = PythonTokenizer.Instance.Tokenize($"(*{name})");
        var result = PythonParser.PythonParameterListParser.TryParse(tokens);
        Assert.True(result.HasValue);
        Assert.Equal(1, result.Value.Count);
        var parameter = result.Value.VariadicPositional;
        Assert.NotNull(parameter);
        Assert.Equal(name, parameter.Name);
        Assert.Same(PythonTypeSpec.Any, parameter.ImpliedTypeSpec);
        Assert.Null(parameter.TypeSpec);
    }

    [Theory]
    [InlineData("args")]
    [InlineData("xs")]
    public void ParseFunctionVariadicKeywordParameter(string name)
    {
        var tokens = PythonTokenizer.Instance.Tokenize($"(**{name})");
        var result = PythonParser.PythonParameterListParser.TryParse(tokens);
        Assert.True(result.HasValue);
        Assert.Equal(1, result.Value.Count);
        var parameter = result.Value.VariadicKeyword;
        Assert.NotNull(parameter);
        Assert.Equal(name, parameter.Name);
        Assert.Same(PythonTypeSpec.Any, parameter.ImpliedTypeSpec);
        Assert.Null(parameter.TypeSpec);
    }

    [Theory]
    [InlineData("*args", 1)]
    [InlineData("a, *args", 2)]
    public void ParseFunctionSpecialStarParameter(string source, int expectedCount)
    {
        var tokens = PythonTokenizer.Instance.Tokenize($"({source})");
        var result = PythonParser.PythonParameterListParser.TryParse(tokens);
        Assert.True(result.HasValue);
        Assert.Equal(expectedCount, result.Value.Count);
        var parameter = result.Value.VariadicPositional;
        Assert.NotNull(parameter);
        Assert.Equal("args", parameter.Name);
        Assert.Null(parameter.DefaultValue);
        Assert.Null(parameter.TypeSpec);
    }

    [Theory]
    [InlineData("**kwargs", 1)]
    [InlineData("a, **kwargs", 2)]
    public void ParseFunctionSpecialStarStarParameter(string source, int expectedCount)
    {
        var tokens = PythonTokenizer.Instance.Tokenize($"({source})");
        var result = PythonParser.PythonParameterListParser.TryParse(tokens);
        Assert.True(result.HasValue);
        Assert.Equal(expectedCount, result.Value.Count);
        var parameter = result.Value.VariadicKeyword;
        Assert.NotNull(parameter);
        Assert.Equal("kwargs", parameter.Name);
        Assert.Null(parameter.DefaultValue);
        Assert.Null(parameter.TypeSpec);
    }

    [Fact]
    public void ParseFunctionParameterListSingleGeneric()
    {
        var code = "(a: list[int])";
        var tokens = PythonTokenizer.Instance.Tokenize(code);
        var result = PythonParser.PythonParameterListParser.TryParse(tokens);
        Assert.True(result.HasValue);
        var a = Assert.Single(result.Value.Enumerable());
        Assert.Equal("a", a.Name);
        Assert.Equal("list[int]", a.ImpliedTypeSpec.ToString());
    }

    [Fact]
    public void ParseFunctionParameterListDoubleGeneric()
    {
        var code = "(a: list[int], b)";
        var tokens = PythonTokenizer.Instance.Tokenize(code);
        var result = PythonParser.PythonParameterListParser.TryParse(tokens);
        Assert.True(result.HasValue);
        var a = result.Value.Enumerable().First();
        Assert.Equal("a", a.Name);
        Assert.Equal("list[int]", a.ImpliedTypeSpec.ToString());
    }

    [Fact]
    public void ParseFunctionParameterListQualifiedGenericType()
    {
        var code = "(a: typing.List[int], b)";
        var tokens = PythonTokenizer.Instance.Tokenize(code);
        var result = PythonParser.PythonParameterListParser.TryParse(tokens);
        Assert.True(result.HasValue);
        var a = result.Value.Enumerable().First();
        Assert.Equal("a", a.Name);
        Assert.Equal("typing.List[int]", a.ImpliedTypeSpec.ToString());
    }

    [Fact]
    public void ParseFunctionParameterListQualifiedBasicType()
    {
        var code = "(a: np.ndarray, b)";
        var tokens = PythonTokenizer.Instance.Tokenize(code);
        var result = PythonParser.PythonParameterListParser.TryParse(tokens);
        Assert.True(result.HasValue);
        var a = result.Value.Enumerable().First();
        Assert.Equal("a", a.Name);
        Assert.Equal("np.ndarray", a.ImpliedTypeSpec.ToString());
    }

    [Fact]
    public void ParseFunctionParameterListEasy()
    {
        var code = "(a: int, b: float, c: str)";
        var tokens = PythonTokenizer.Instance.Tokenize(code);
        var result = PythonParser.PythonParameterListParser.TryParse(tokens);
        Assert.True(result.HasValue);
        var parameters = result.Value.Enumerable().ToArray();
        var a = parameters[0];
        Assert.Equal("a", a.Name);
        Assert.Equal("int", a.ImpliedTypeSpec.Name);
        var b = parameters[1];
        Assert.Equal("b", b.Name);
        Assert.Equal("float", b.ImpliedTypeSpec.Name);
        var c = parameters[2];
        Assert.Equal("c", c.Name);
        Assert.Equal("str", c.ImpliedTypeSpec.Name);
    }

    [Fact]
    public void ParseFunctionParameterListUntyped()
    {
        var code = "(a, b, c)";
        var tokens = PythonTokenizer.Instance.Tokenize(code);
        var result = PythonParser.PythonParameterListParser.TryParse(tokens);
        Assert.True(result.HasValue);
        var parameters = result.Value.Enumerable().ToArray();
        var a = parameters[0];
        Assert.Equal("a", a.Name);
        Assert.Equal("Any", a.ImpliedTypeSpec.Name);
        var b = parameters[1];
        Assert.Equal("b", b.Name);
        Assert.Equal("Any", b.ImpliedTypeSpec.Name);
        var c = parameters[2];
        Assert.Equal("c", c.Name);
        Assert.Equal("Any", c.ImpliedTypeSpec.Name);
    }

    [Fact]
    public void ParseFunctionParameterListTrailingComma()
    {
        var code = "(a, b, c, )";
        var tokens = PythonTokenizer.Instance.Tokenize(code);
        var result = PythonParser.PythonParameterListParser.TryParse(tokens);
        Assert.True(result.HasValue);
        var parameters = result.Value.Enumerable().ToArray();
        var a = parameters[0];
        Assert.Equal("a", a.Name);
        Assert.Equal("Any", a.ImpliedTypeSpec.Name);
        var b = parameters[1];
        Assert.Equal("b", b.Name);
        Assert.Equal("Any", b.ImpliedTypeSpec.Name);
        var c = parameters[2];
        Assert.Equal("c", c.Name);
        Assert.Equal("Any", c.ImpliedTypeSpec.Name);
    }

    [Fact]
    public void ParseFunctionDefinition()
    {
        var tokens = PythonTokenizer.Instance.Tokenize("def foo(a: int, b: str) -> None:");
        var result = PythonParser.PythonFunctionDefinitionParser.TryParse(tokens);

        Assert.True(result.HasValue);
        Assert.Equal("foo", result.Value.Name);
        var parameters = result.Value.Parameters.Enumerable().ToArray();
        var a = parameters[0];
        Assert.Equal("a", a.Name);
        Assert.Equal("int", a.ImpliedTypeSpec.Name);
        var b = parameters[1];
        Assert.Equal("b", b.Name);
        Assert.Equal("str", b.ImpliedTypeSpec.Name);
        Assert.Equal("None", result.Value.ReturnType.Name);
    }

    [Theory]
    // Walk up the complexity
    [InlineData("def foo(a: int, b: str) -> None:")]
    [InlineData("def foo(a: int, b: str = 'b') -> str:")]
    [InlineData("def foo(a: int, b: str = 'b', c: float = 1.0) -> float:")]
    [InlineData("def foo(a: int, c: list[int]) -> None:")]
    [InlineData("def foo(data: list[int], clusters: int) -> float:")]
    // From the demo apps
    [InlineData("def format_name(name: str, max_length: int = 50) -> str:")]
    [InlineData("def calculate_kmeans_interia(data: list[tuple[int, int]], n_clusters: int) -> float:")]
    [InlineData("def invoke_mistral_inference(messages: list[str], lang: str = \"en-US\", temperature=0.0) -> str:")]
    // Literal expressions
    [InlineData("def process_data(data: Literal[1]) -> None:")]
    [InlineData("def process_data(data: Literal[1, 2, 3]) -> None:")]
    [InlineData("def process_data(data: Literal[1, 'two', 3.0]) -> None:")]
    public void ParseFunctionDefinitionComplex(string code)
    {
        var tokens = PythonTokenizer.Instance.Tokenize(code);
        Assert.True(tokens.IsAtEnd == false, "Tokenize failed");
        var result = PythonParser.PythonFunctionDefinitionParser.TryParse(tokens);
        Assert.True(result.HasValue, result.ToString());
    }

    [Theory]
    [InlineData("def foo() None:", "Syntax error (line 1, column 11): unexpected none `None`, expected `:`.")]
    public void InvalidFunctionDefinition(string code, string expectedError)
    {
        var tokens = PythonTokenizer.Instance.Tokenize(code);
        var result = PythonParser.PythonFunctionDefinitionParser.TryParse(tokens);
        Assert.False(result.HasValue);
        Assert.Equal(expectedError, result.ToString());
    }

    [Fact]
    public void ParseFullCode()
    {
        var code = @"""
import foo

def bar(a: int, b: str) -> None:
    pass

def baz(c: float, d: bool) -> None:
    ...

a = 1

if __name__ == '__main__':
  xyz  = 1
        """;

        SourceText sourceText = SourceText.From(code);

        _ = PythonParser.TryParseFunctionDefinitions(sourceText, out var functions, out var errors);
        Assert.Empty(errors);
        Assert.NotNull(functions);
        Assert.Equal(2, functions.Length);
        Assert.Equal("bar", functions[0].Name);
        var parameters = functions[0].Parameters.Enumerable().ToArray();
        var a = parameters[0];
        Assert.Equal("a", a.Name);
        Assert.Equal("int", a.ImpliedTypeSpec.Name);
        var b = parameters[1];
        Assert.Equal("b", b.Name);
        Assert.Equal("str", b.ImpliedTypeSpec.Name);
        Assert.Equal("None", functions[0].ReturnType.Name);

        Assert.Equal("baz", functions[1].Name);
        parameters = functions[1].Parameters.Enumerable().ToArray();
        var c = parameters[0];
        Assert.Equal("c", c.Name);
        Assert.Equal("float", c.ImpliedTypeSpec.Name);
        var d = parameters[1];
        Assert.Equal("d", d.Name);
        Assert.Equal("bool", d.ImpliedTypeSpec.Name);
        Assert.Equal("None", functions[1].ReturnType.Name);
    }

    [Fact]
    public void ParseMultiLineFunctionDefinition()
    {
        var code = @"
import foo

def bar(a: int,
        b: str) -> None:
    pass

a = 1

if __name__ == '__main__':
  xyz  = 1
        ";

        SourceText sourceText = SourceText.From(code);
        _ = PythonParser.TryParseFunctionDefinitions(sourceText, out var functions, out var errors);
        Assert.Empty(errors);
        Assert.NotNull(functions);
        var function = Assert.Single(functions);
        Assert.Equal("bar", function.Name);
        var parameters = function.Parameters.Enumerable().ToArray();
        var a = parameters[0];
        Assert.Equal("a", a.Name);
        Assert.Equal("int", a.ImpliedTypeSpec.Name);
        var b = parameters[1];
        Assert.Equal("b", b.Name);
        Assert.Equal("str", b.ImpliedTypeSpec.Name);
        Assert.Equal("None", function.ReturnType.Name);
    }

    [Fact]
    public void ParseFunctionWithTrailingComment()
    {
        var code = @"def bar(a: int, b: str) -> None: # this is a comment
    pass";
        SourceText sourceText = SourceText.From(code);
        _ = PythonParser.TryParseFunctionDefinitions(sourceText, out var functions, out var errors);
        Assert.Empty(errors);
        Assert.NotNull(functions);
        Assert.Single(functions);
        Assert.Equal("bar", functions[0].Name);
    }

    [Fact]
    public void ParseFunctionMultiLineWithComments()
    {
        const string code = """
        def a(    # this is a comment
            opener: str = 'foo' # type: ignore
        ) -> Any:
            pass
        """;
        SourceText sourceText = SourceText.From(code);
        _ = PythonParser.TryParseFunctionDefinitions(sourceText, out var functions, out var errors);
        Assert.Empty(errors);
        Assert.NotNull(functions);
        Assert.Single(functions);
        Assert.Equal("a", functions[0].Name);
        var parameters = functions[0].Parameters.Enumerable().ToArray();
        var opener = parameters[0];
        Assert.Equal("opener", opener.Name);
        Assert.Equal("str", opener.ImpliedTypeSpec.Name);
        Assert.NotNull(opener.DefaultValue);
        Assert.Equal("foo", opener.DefaultValue.ToString());
    }

    [Fact]
    public void ParseFunctionMultiLineTrailingCommaWithComments()
    {
        const string code = """
        def a(    # this is a comment
            opener: str = 'foo', # type: ignore
            hash_in_literal: str = '#', 
        ) -> Any:
            pass
        """;
        SourceText sourceText = SourceText.From(code);
        _ = PythonParser.TryParseFunctionDefinitions(sourceText, out var functions, out var errors);
        Assert.Empty(errors);
        Assert.NotNull(functions);
        Assert.Single(functions);
        Assert.Equal("a", functions[0].Name);
        var parameters = functions[0].Parameters.Enumerable().ToArray();
        var opener = parameters[0];
        Assert.Equal("opener", opener.Name);
        Assert.Equal("str", opener.ImpliedTypeSpec.Name);
        Assert.NotNull(opener.DefaultValue);
        Assert.Equal("foo", opener.DefaultValue.ToString());
    }


    [Fact]
    public void ParseFunctionTrailingSpaceAfterColon()
    {
        var code = @"def bar(a: int,
        b: str) -> None:
    pass"; // There is a trailing space after None:
        SourceText sourceText = SourceText.From(code);
        _ = PythonParser.TryParseFunctionDefinitions(sourceText, out var functions, out var errors);
        Assert.Empty(errors);
        Assert.NotNull(functions);
        Assert.Single(functions);
        Assert.Equal("bar", functions[0].Name);
    }

    [Fact]
    public void ParseFunctionNoBlankLineAtEnd()
    {
        var code = @"def bar(a: int,
        b: str) -> None:
    pass";
        SourceText sourceText = SourceText.From(code);
        _ = PythonParser.TryParseFunctionDefinitions(sourceText, out var functions, out var errors);
        Assert.Empty(errors);
        Assert.NotNull(functions);
        var function = Assert.Single(functions);
        Assert.Equal("bar", function.Name);
        var parameters = function.Parameters.Enumerable().ToArray();
        var a = parameters[0];
        Assert.Equal("a", a.Name);
        Assert.Equal("int", a.ImpliedTypeSpec.Name);
        var b = parameters[1];
        Assert.Equal("b", b.Name);
        Assert.Equal("str", b.ImpliedTypeSpec.Name);
        Assert.Equal("None", function.ReturnType.Name);
    }

    [Fact]
    public void ParseFunctionMultiLineTrailingComma()
    {
        // This is common in Black-formatted code and has come up as a parser issue
<<<<<<< HEAD
        var code = @"def a(
    opener: str = 'foo',
) -> Any:
    pass
";
=======
        const string code = """
        def a(    
            opener: str = 'foo',
        ) -> Any:
            pass
        """;
>>>>>>> 9f30c348
        SourceText sourceText = SourceText.From(code);
        _ = PythonParser.TryParseFunctionDefinitions(sourceText, out var functions, out var errors);
        Assert.Empty(errors);
        Assert.NotNull(functions);
        Assert.Single(functions);
        Assert.Equal("a", functions[0].Name);
        var parameters = functions[0].Parameters.Enumerable().ToArray();
        var opener = parameters[0];
        Assert.Equal("opener", opener.Name);
        Assert.Equal("str", opener.ImpliedTypeSpec.Name);
        Assert.NotNull(opener.DefaultValue);
        Assert.Equal("foo", opener.DefaultValue.ToString());
    }

    [Fact]
    public void ErrorInParamSignatureReturnsCorrectLineAndColumn()
    {
        var code = """



        def bar(a: int, b:= str) -> None:
            pass
        """;
        SourceText sourceText = SourceText.From(code);
        _ = PythonParser.TryParseFunctionDefinitions(sourceText, out var _, out var errors);
        Assert.NotEmpty(errors);
        Assert.Equal(3, errors[0].StartLine);
        Assert.Equal(3, errors[0].EndLine);
        Assert.Equal(19, errors[0].StartColumn);
        Assert.Equal(20, errors[0].EndColumn);
        Assert.Equal("unexpected `=`, expected Type Definition", errors[0].Message);
    }

    [Theory]
    /* See https://github.com/python/cpython/blob/main/Lib/test/test_tokenize.py#L2063-L2126 */
    [InlineData("255", 255)]
    [InlineData("0b10", 0b10)]
    [InlineData("0b10101101", 0b10101101)]
    [InlineData("0b1010_1101", 0b10101101)]
    [InlineData("0o1234", 0x29C)]
    [InlineData("0o777", 0x1FF)]
    [InlineData("0o0", 0x0)]
    [InlineData("0o1234567", 0x53977)]
    [InlineData("0o123_456_7", 0x53977)]
    [InlineData("1234567", 1234567)]
    [InlineData("-1234567", -1234567)]
    [InlineData("0xdeadbeef", 0xdeadbeef)]
    [InlineData("0xdead_beef", 0xdeadbeef)]
    // See https://github.com/python/cpython/blob/main/Lib/test/test_grammar.py#L25
    [InlineData("1_000_000", 1_000_000)]
    [InlineData("4_2", 42)]
    [InlineData("0_0", 0)]
    public void TestIntegerTokenization(string code, long expectedValue)
    {
        var tokens = PythonTokenizer.Instance.Tokenize(code);
        Assert.Single(tokens);
        var result = PythonParser.ConstantValueTokenizer.TryParse(tokens);

        Assert.True(result.HasValue);
        Assert.NotNull(result.Value);
        var value = result.Value as PythonConstant.Integer;
        Assert.NotNull(value);
        Assert.Equal(expectedValue, value.Value);
    }

    [Theory]
    /* See https://github.com/python/cpython/blob/main/Lib/test/test_tokenize.py#L2063-L2126 */
    [InlineData("1.0", 1.0)]
    [InlineData("-1.0", -1.0)]
    [InlineData("-1_000.0", -1000.0)]
    [InlineData("3.14159", 3.14159)]
    [InlineData("314159.", 314159.0)]
    // [InlineData(".314159", .314159)] // TODO: (track) Support no leading 0
    // [InlineData(".1_4", 0.14)]
    // [InlineData(".1_4e1", 0.14e1)]
    [InlineData("3E123", 3E123)]
    [InlineData("3e-1230", 3e-1230)]
    [InlineData("3.14e159", 3.14e159)]
    [InlineData("1_000_000.4e5", 1_000_000.4e5)]
    [InlineData("1e1_0", 1e1_0)]
    public void TestDoubleTokenization(string code, double expectedValue)
    {
        var tokens = PythonTokenizer.Instance.Tokenize(code);
        Assert.Single(tokens);
        Assert.Equal(PythonToken.Decimal, tokens.First().Kind);
        var result = PythonParser.DecimalConstantTokenizer.TryParse(tokens);

        Assert.True(result.HasValue);
        var value = result.Value as PythonConstant.Float;
        Assert.NotNull(value);
        Assert.Equal(expectedValue, value.Value);
    }
}<|MERGE_RESOLUTION|>--- conflicted
+++ resolved
@@ -654,20 +654,12 @@
     public void ParseFunctionMultiLineTrailingComma()
     {
         // This is common in Black-formatted code and has come up as a parser issue
-<<<<<<< HEAD
-        var code = @"def a(
-    opener: str = 'foo',
-) -> Any:
-    pass
-";
-=======
         const string code = """
         def a(    
             opener: str = 'foo',
         ) -> Any:
             pass
         """;
->>>>>>> 9f30c348
         SourceText sourceText = SourceText.From(code);
         _ = PythonParser.TryParseFunctionDefinitions(sourceText, out var functions, out var errors);
         Assert.Empty(errors);
