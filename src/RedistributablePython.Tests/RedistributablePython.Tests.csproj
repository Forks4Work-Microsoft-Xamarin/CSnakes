<Project Sdk="Microsoft.NET.Sdk">


  <PropertyGroup>
    <IsPackable>false</IsPackable>
    <IsTestProject>true</IsTestProject>
    <EmitCompilerGeneratedFiles>true</EmitCompilerGeneratedFiles>
<<<<<<< HEAD
    <Platforms>AnyCPU;x64</Platforms>
=======
    <DefaultPythonItems>true</DefaultPythonItems>
    <EmbedPythonSources>true</EmbedPythonSources>
>>>>>>> 11b0a4e7
  </PropertyGroup>

  <ItemGroup>
    <PackageReference Include="coverlet.collector" />
    <PackageReference Include="MartinCostello.Logging.XUnit.v3" />
    <PackageReference Include="Microsoft.NET.Test.Sdk" />
    <PackageReference Include="System.Net.Http" />
    <PackageReference Include="System.Text.RegularExpressions" />
    <PackageReference Include="xunit.v3" />
    <PackageReference Include="xunit.runner.visualstudio" />
    <PackageReference Include="python" />
  </ItemGroup>

  <ItemGroup>
    <Using Include="Xunit" />
    <Using Include="CSnakes.Runtime" />
  </ItemGroup>

  <ItemGroup>
    <ProjectReference Include="..\CSnakes.Runtime\CSnakes.Runtime.csproj" />
    <ProjectReference Include="..\CSnakes.SourceGeneration\CSnakes.SourceGeneration.csproj" ReferenceOutputAssembly="false" OutputItemType="Analyzer" />
  </ItemGroup>

  <ItemGroup>
    <Content Include="python\requirements.txt">
      <CopyToOutputDirectory>Always</CopyToOutputDirectory>
    </Content>
  </ItemGroup>

  <Import Project="..\CSnakes.SourceGeneration\CSnakes.SourceGeneration.targets" />

</Project><|MERGE_RESOLUTION|>--- conflicted
+++ resolved
@@ -5,12 +5,8 @@
     <IsPackable>false</IsPackable>
     <IsTestProject>true</IsTestProject>
     <EmitCompilerGeneratedFiles>true</EmitCompilerGeneratedFiles>
-<<<<<<< HEAD
-    <Platforms>AnyCPU;x64</Platforms>
-=======
     <DefaultPythonItems>true</DefaultPythonItems>
     <EmbedPythonSources>true</EmbedPythonSources>
->>>>>>> 11b0a4e7
   </PropertyGroup>
 
   <ItemGroup>
