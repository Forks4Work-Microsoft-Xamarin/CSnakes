--- conflicted
+++ resolved
@@ -72,27 +72,16 @@
             }).ToArray());
             currentBuffer.Add((line, repositionedTokens));
 
-            // If the line ends Colon and Ellipsis, treat as a stub and strip the ellipsis.
-            // TODO: Handle single-line function definitions with the body on the same line.
-            if (repositionedTokens.Any() && repositionedTokens.Last().Kind == PythonToken.Ellipsis)
-            {
-                repositionedTokens = new([.. repositionedTokens.Take(repositionedTokens.Count() - 1)]);
-            }
-
             // If this is a function definition on one line..
-            if (repositionedTokens.Any() && repositionedTokens.Last().Kind == PythonToken.Colon)
+            if (repositionedTokens.Last().Kind == PythonToken.Colon)
             {
                 // We re-tokenize the merged lines from the buffer because some of the tokens may have been split across lines
-<<<<<<< HEAD
-                string mergedFunctionSpec = string.Join("", from x in currentBuffer select x.line.ToString());
-=======
                 // Strip trailing comments to simplify parser
                 string mergedFunctionSpec = string.Join("\n", from x in currentBuffer select x.line.ToString()
                     .Substring(0,
                         // Get the position of the end of the last token to strip trailing comments
                         x.tokens.Last().Position.Absolute + x.tokens.Last().Span.Length)
                     );
->>>>>>> 9f30c348
 
                 Result<ParsedTokens> combinedResult = PythonTokenizer.Instance.TryTokenize(mergedFunctionSpec);
                 if (!combinedResult.HasValue)
