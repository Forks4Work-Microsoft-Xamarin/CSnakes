using CSnakes.Parser.Types;
using Microsoft.CodeAnalysis;
using Microsoft.CodeAnalysis.CSharp;
using Microsoft.CodeAnalysis.CSharp.Syntax;

namespace CSnakes.Reflection;

public static class ModuleReflection
{
<<<<<<< HEAD
    public static IEnumerable<MethodDefinition> MethodsFromFunctionDefinitions(IEnumerable<PythonFunctionDefinition> functions) => functions.Select(MethodReflection.FromMethod);
=======
    public static IEnumerable<MethodDefinition> MethodsFromFunctionDefinitions(IEnumerable<PythonFunctionDefinition> functions, string moduleName)
    {
        return functions.Select(function => MethodReflection.FromMethod(function, moduleName))
                        .Distinct(new MethodDefinitionComparator());
    }
>>>>>>> 62907bab

    public static string Compile(this IEnumerable<MethodDeclarationSyntax> methods)
    {
        using StringWriter sw = new();
        foreach (var (i, method) in methods.Select((m, i) => (i, m)))
        {
            if (i > 0)
                sw.WriteLine();
            method.NormalizeWhitespace().WriteTo(sw);
            sw.WriteLine();
        }
        return sw.ToString();
    }
}<|MERGE_RESOLUTION|>--- conflicted
+++ resolved
@@ -7,15 +7,8 @@
 
 public static class ModuleReflection
 {
-<<<<<<< HEAD
-    public static IEnumerable<MethodDefinition> MethodsFromFunctionDefinitions(IEnumerable<PythonFunctionDefinition> functions) => functions.Select(MethodReflection.FromMethod);
-=======
-    public static IEnumerable<MethodDefinition> MethodsFromFunctionDefinitions(IEnumerable<PythonFunctionDefinition> functions, string moduleName)
-    {
-        return functions.Select(function => MethodReflection.FromMethod(function, moduleName))
-                        .Distinct(new MethodDefinitionComparator());
-    }
->>>>>>> 62907bab
+    public static IEnumerable<MethodDefinition> MethodsFromFunctionDefinitions(IEnumerable<PythonFunctionDefinition> functions) => 
+        functions.Select(MethodReflection.FromMethod).Distinct(new MethodDefinitionComparator());
 
     public static string Compile(this IEnumerable<MethodDeclarationSyntax> methods)
     {
