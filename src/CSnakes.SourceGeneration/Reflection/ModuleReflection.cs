using CSnakes.Parser.Types;
using Microsoft.CodeAnalysis;
using Microsoft.CodeAnalysis.CSharp;
using Microsoft.CodeAnalysis.CSharp.Syntax;

namespace CSnakes.Reflection;

public static class ModuleReflection
{
<<<<<<< HEAD
    public static IEnumerable<MethodDefinition> MethodsFromFunctionDefinitions(IEnumerable<PythonFunctionDefinition> functions, string moduleName)
    {
        return functions.SelectMany(function => MethodReflection.FromMethod(function, moduleName))
                        .Distinct(new MethodDefinitionComparator());
    }
=======
    public static IEnumerable<MethodDefinition> MethodsFromFunctionDefinitions(IEnumerable<PythonFunctionDefinition> functions) => 
        functions.Select(MethodReflection.FromMethod).Distinct(new MethodDefinitionComparator());
>>>>>>> 11b0a4e7

    public static string Compile(this IEnumerable<MethodDeclarationSyntax> methods)
    {
        using StringWriter sw = new();
        foreach (var (i, method) in methods.Select((m, i) => (i, m)))
        {
            if (i > 0)
                sw.WriteLine();
            method.NormalizeWhitespace().WriteTo(sw);
            sw.WriteLine();
        }
        return sw.ToString();
    }
}<|MERGE_RESOLUTION|>--- conflicted
+++ resolved
@@ -7,16 +7,11 @@
 
 public static class ModuleReflection
 {
-<<<<<<< HEAD
-    public static IEnumerable<MethodDefinition> MethodsFromFunctionDefinitions(IEnumerable<PythonFunctionDefinition> functions, string moduleName)
+    public static IEnumerable<MethodDefinition> MethodsFromFunctionDefinitions(IEnumerable<PythonFunctionDefinition> functions)
     {
-        return functions.SelectMany(function => MethodReflection.FromMethod(function, moduleName))
+        return functions.SelectMany(function => MethodReflection.FromMethod(function))
                         .Distinct(new MethodDefinitionComparator());
     }
-=======
-    public static IEnumerable<MethodDefinition> MethodsFromFunctionDefinitions(IEnumerable<PythonFunctionDefinition> functions) => 
-        functions.Select(MethodReflection.FromMethod).Distinct(new MethodDefinitionComparator());
->>>>>>> 11b0a4e7
 
     public static string Compile(this IEnumerable<MethodDeclarationSyntax> methods)
     {
