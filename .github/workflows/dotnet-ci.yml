--- conflicted
+++ resolved
@@ -15,9 +15,6 @@
       matrix:
         os: [windows-latest, ubuntu-latest, macos-latest]
         python: ["3.9", "3.10", "3.11", "3.12", "3.13.0-rc.1"]
-<<<<<<< HEAD
-        dotnet: ["6.0.x", "7.0.x", "8.0.x", "9.0.x"]
-=======
         dotnet: ["8.0.x"]
         include:
             - os: windows-latest
@@ -29,7 +26,6 @@
             - os: windows-latest
               python: "3.12"
               dotnet: "9.0.x"
->>>>>>> fede6cfe
       fail-fast: false
     runs-on: "${{ matrix.os }}"
 
